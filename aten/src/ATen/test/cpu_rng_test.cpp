--- conflicted
+++ resolved
@@ -96,26 +96,6 @@
 class RNGTest : public ::testing::Test {
  protected:
   void SetUp() override {
-<<<<<<< HEAD
-    static auto registry = torch::import()
-      // Random
-      .impl("aten::random_.from", torch::dispatch(DispatchKey::CustomRNGKeyId, CppFunction::makeUnboxedOnly(random_from_to)))
-      .impl("aten::random_.to",   torch::dispatch(DispatchKey::CustomRNGKeyId, CppFunction::makeUnboxedOnly(random_to)))
-      .impl("aten::random_",      torch::dispatch(DispatchKey::CustomRNGKeyId, CppFunction::makeUnboxedOnly(random_)))
-      // Normal
-      .impl("aten::normal_",      torch::dispatch(DispatchKey::CustomRNGKeyId, CppFunction::makeUnboxedOnly(normal_)))
-      .impl("aten::normal.Tensor_float_out",  torch::dispatch(DispatchKey::CustomRNGKeyId, CppFunction::makeUnboxedOnly(normal_Tensor_float_out)))
-      .impl("aten::normal.float_Tensor_out",  torch::dispatch(DispatchKey::CustomRNGKeyId, CppFunction::makeUnboxedOnly(normal_float_Tensor_out)))
-      .impl("aten::normal.Tensor_Tensor_out", torch::dispatch(DispatchKey::CustomRNGKeyId, CppFunction::makeUnboxedOnly(normal_Tensor_Tensor_out)))
-      .impl("aten::normal.Tensor_float",      torch::dispatch(DispatchKey::CustomRNGKeyId, CppFunction::makeUnboxedOnly(normal_Tensor_float)))
-      .impl("aten::normal.float_Tensor",      torch::dispatch(DispatchKey::CustomRNGKeyId, CppFunction::makeUnboxedOnly(normal_float_Tensor)))
-      .impl("aten::normal.Tensor_Tensor",     torch::dispatch(DispatchKey::CustomRNGKeyId, CppFunction::makeUnboxedOnly(normal_Tensor_Tensor)))
-      // Uniform
-      .impl("aten::uniform_", torch::dispatch(DispatchKey::CustomRNGKeyId, CppFunction::makeUnboxedOnly(uniform_)))
-      // Cauchy
-      .impl("aten::cauchy_",      torch::dispatch(DispatchKey::CustomRNGKeyId, CppFunction::makeUnboxedOnly(custom_rng_cauchy_)))
-    ;
-=======
     static auto registry = torch::RegisterOperators()
 // ==================================================== Random ========================================================
       .op(torch::RegisterOperators::options()
@@ -149,11 +129,14 @@
       .op(torch::RegisterOperators::options()
         .schema("aten::normal.Tensor_Tensor(Tensor mean, Tensor std, *, Generator? generator=None) -> Tensor")
         .impl_unboxedOnlyKernel<decltype(normal_Tensor_Tensor), &normal_Tensor_Tensor>(DispatchKey::CustomRNGKeyId))
+// ==================================================== Uniform =======================================================
+      .op(torch::RegisterOperators::options()
+        .schema("aten::uniform_(Tensor(a!) self, float from=0., float to=1., *, Generator? generator=None) -> (Tensor(a!))")
+        .impl_unboxedOnlyKernel<decltype(uniform_), &uniform_>(DispatchKey::CustomRNGKeyId))
 // ==================================================== Cauchy ========================================================
       .op(torch::RegisterOperators::options()
         .schema("aten::cauchy_(Tensor(a!) self, float median=0, float sigma=1, *, Generator? generator=None) -> Tensor(a!)")
         .impl_unboxedOnlyKernel<decltype(custom_rng_cauchy_), &custom_rng_cauchy_>(DispatchKey::CustomRNGKeyId));
->>>>>>> faa3b4a8
   }
 };
 
