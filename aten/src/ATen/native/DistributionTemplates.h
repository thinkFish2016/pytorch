#pragma once

#include <ATen/Dispatch.h>
#include <ATen/Generator.h>
#include <ATen/Tensor.h>
#include <ATen/native/TensorIterator.h>
#include <ATen/native/ComplexHelper.h>
#include <c10/util/Optional.h>
#include <limits>
#include <cmath>

namespace at {
namespace native {
namespace templates {

// ==================================================== Random ========================================================

// The purpose of `update_from` and `update_to` is to find the closest valid int64_t number that can be used as actual `from`.
// The current implementation of `random_` uses uint64_t arithmetics and casts the result to the target dtype(scalar_t).
// This casting can result in generating numbers that happen to be greater or equal to `to` value. For instance:
//
//    auto actual = torch::empty({3, 3}, torch::half);
//    actual.random_(0, 65504);
//
// If random's uint64_t arithmetics produces 65503 as a random value after casting to torch::half it becomes 65504
// and violates the requirement that random value must be less than `to`. To resolve this issue `update_from` and `update_to`
// moves `from` to the left and `to` to the right to the next closest value that won't go outside [from, to) after casting to
// the target dtype. For `to` = 65504 it moves left for (1 << (log2(to) - 11 + 1)) = 32 and becomes 65472, which is previous
// available number for torch::half dtype.
template<typename scalar_t>
int64_t update_from(int64_t from) {
  static_assert(
    std::is_floating_point<scalar_t>::value ||
    std::is_same<scalar_t, at::Half>::value ||
    std::is_same<scalar_t, at::BFloat16>::value, "scalar_t must be floating-point type");
  const auto from_plus_1 = static_cast<int64_t>(static_cast<scalar_t>(from + 1));
  if (from_plus_1 < from) {
    int64_t from_ = std::abs(from + 1);
    int n = 0;
    while (from_ >>= 1) ++n;
    from = from_plus_1 + (1LL << (n - std::numeric_limits<scalar_t>::digits + 1));
  }
  return from;
}

template<typename scalar_t>
int64_t update_to(int64_t to) {
  static_assert(
    std::is_floating_point<scalar_t>::value ||
    std::is_same<scalar_t, at::Half>::value ||
    std::is_same<scalar_t, at::BFloat16>::value, "scalar_t must be floating-point type");
  const auto to_minus_1 = static_cast<int64_t>(static_cast<scalar_t>(to - 1));
  if (to_minus_1 >= to) {
    int64_t to_ = std::abs(to - 1);
    int n = 0;
    while (to_ >>= 1) ++n;
    to = to_minus_1 - (1LL << (n - std::numeric_limits<scalar_t>::digits + 1));
  }
  return to;
}

template<template<typename> class random_kernel, typename RNG>
at::Tensor& random_impl(at::Tensor& self, at::Generator generator) {
  auto iter = at::TensorIterator::nullary_op(self);
  random_kernel<RNG>()(iter, generator);
  return self;
}

#define CHECK_OUT_OF_BOUNDS_AND_SHOW_WARNING(var, name, min, max, dtype) \
  if (var < min || var > max) { \
    TORCH_WARN(name , " is out of bounds for ", dtype, ". This warning will become an error in version 1.6 release, please fix the code in advance"); \
  }

static void check_from_to_in_range(int64_t from, int64_t to_inc, caffe2::TypeMeta dtype) {
  const auto scalar_type = typeMetaToScalarType(dtype);
  if (isFloatingType(scalar_type)) {
    AT_DISPATCH_FLOATING_TYPES_AND2(at::ScalarType::Half, at::ScalarType::BFloat16, scalar_type, "check_random_fp_bounds", [&] {
      const auto min = static_cast<double>(std::numeric_limits<scalar_t>::lowest());
      const auto max = static_cast<double>(std::numeric_limits<scalar_t>::max());
      CHECK_OUT_OF_BOUNDS_AND_SHOW_WARNING(from, "from", min, max, dtype);
      CHECK_OUT_OF_BOUNDS_AND_SHOW_WARNING(to_inc, "to - 1", min, max, dtype);
    });
  } else if (isIntegralType(scalar_type, /*includeBool=*/true)) {
    AT_DISPATCH_INTEGRAL_TYPES_AND(at::ScalarType::Bool, scalar_type, "check_random_integral_bounds", [&]() {
      const auto min = static_cast<int64_t>(std::numeric_limits<scalar_t>::lowest());
      const auto max = static_cast<int64_t>(std::numeric_limits<scalar_t>::max());
      CHECK_OUT_OF_BOUNDS_AND_SHOW_WARNING(from, "from", min, max, dtype);
      CHECK_OUT_OF_BOUNDS_AND_SHOW_WARNING(to_inc, "to - 1", min, max, dtype);
    });
  } else {
    TORCH_CHECK(false, "check_random_bounds handles only integral, floating-point and boolean types");
  }
}

#undef CHECK_OUT_OF_BOUNDS_AND_SHOW_WARNING

template<template<typename> class random_from_to_kernel, typename RNG>
at::Tensor& random_from_to_impl(at::Tensor& self, int64_t from, c10::optional<int64_t> to_opt, at::Generator generator) {
  uint64_t range = 0;
  auto iter = at::TensorIterator::nullary_op(self);
  if (to_opt.has_value()) {
    // [from, to)
    int64_t to = *to_opt;
    TORCH_CHECK(from < to, "random_ expects 'from' to be less than 'to', but got from=", from, " >= to=", to);
    if (isFloatingType(iter.dtype())) {
      AT_DISPATCH_FLOATING_TYPES_AND2(at::ScalarType::Half, at::ScalarType::BFloat16, self.scalar_type(), "random_update_from_to", [&] {
        from = update_from<scalar_t>(from);
        to = update_to<scalar_t>(to);
        TORCH_CHECK(from < to, "random_ expects 'from' casted to dtype to be less than 'to' casted to dtype, but got from=", from, " >= to=", to);
      });
    }
    check_from_to_in_range(from, to - 1, self.dtype());
    range = static_cast<uint64_t>(to) - static_cast<uint64_t>(from);
    random_from_to_kernel<RNG>()(iter, range, from, generator);
  } else if (from != std::numeric_limits<int64_t>::lowest()) {
    // [from, std::numeric_limits<int64_t>::max()]
    int64_t to_inc = 0;
    if (isFloatingType(iter.dtype())) {
      AT_DISPATCH_FLOATING_TYPES_AND2(at::ScalarType::Half, at::ScalarType::BFloat16, self.scalar_type(), "random_from_to_range_calc", [&] {
        to_inc = std::numeric_limits<scalar_t>::max() > std::numeric_limits<int64_t>::max() ? std::numeric_limits<int64_t>::max() : static_cast<int64_t>(std::numeric_limits<scalar_t>::max());
        from = update_from<scalar_t>(from);
        TORCH_CHECK(from < to_inc, "random_ expects 'from' casted to dtype to be less than or equal to 'to_inc' casted to dtype, but got from=", from, " > to_inc=", to_inc);
      });
    } else if (isIntegralType(iter.dtype(), /*includeBool=*/true)) {
      AT_DISPATCH_INTEGRAL_TYPES_AND(at::ScalarType::Bool, self.scalar_type(), "random_from_to_range_calc", [&] {
        if (std::is_same<scalar_t, bool>::value) {
          to_inc = static_cast<int64_t>(true);
        } else {
          to_inc = static_cast<int64_t>(std::numeric_limits<scalar_t>::max());
        }
      });
    } else {
      TORCH_CHECK(false, "random_from_to_impl handles only integral, floating-point and boolean types");
    }
    check_from_to_in_range(from, to_inc, self.dtype());
    range = static_cast<uint64_t>(to_inc) - static_cast<uint64_t>(from) + 1;
    random_from_to_kernel<RNG>()(iter, range, from, generator);
  } else {
    // [std::numeric_limits<int64_t>::lowest(), std::numeric_limits<int64_t>::max()]
    // range = 2^64
    random_from_to_kernel<RNG>()(iter, generator);
  }
  return self;
}

// ==================================================== Normal ========================================================

// This function computes broadcasted size of mean and std, resize the output to the broadcasted size if it was empty
// [Note] The following features will be deprecated in version 1.6 release and function signature will be changed after
//   When mean and std are not broadcastable but have same number of elements:
//     This function will resize the output to the size of mean if it was empty.
//     This function will reshape the std to the shape of mean.
//     This function will return true in deprecated case, false in broadcastable case and throw in all other cases before deprecation.
//     This function will not return and throw if mean and std are not broadcastable after deprecation
static bool resize_output_for_normal(at::Tensor& output, const at::Tensor& mean, const at::Tensor& std) {
  bool expandable = at::are_expandable(mean.sizes(), std.sizes());
  bool empty_output = output.numel() == 0;

  if (expandable) {
    auto shape = at::infer_size(mean.sizes(), std.sizes());
    TORCH_CHECK(
        empty_output || output.sizes().equals(shape),
        "inconsistent tensor, output size (", output.sizes(), ") is not the same as broadcasted mean and std size (", shape, ")");
    if (empty_output) {
      at::native::resize_(output, shape);
    }
    return false;
  }
  else {
    TORCH_CHECK(
        mean.numel() == std.numel(),
        "inconsistent tensor, std and mean are not broadcastable and have different number of elements, "
        "expected mean ", mean.sizes(), " and std ", std.sizes(), " to have same number of elements)");
    TORCH_CHECK(
        empty_output || output.sizes().equals(mean.sizes()),
        "inconsistent tensor, std and mean are not broadcastable, output size (", output.sizes(), ") is not the same as mean size (", mean.sizes(), ")");
    TORCH_WARN_ONCE(
        "std and mean have the same number of elements, but are not broadcastable. This was previously a "
        "supported mode of operation, but is now deprecated and the support will be removed in version 1.6 release. "
        "Note that the current implementation reshapes std to the shape of mean, which may be incur data copies. "
        "Please ensure that std and mean are broadcastable to avoid these issues.");
    if (empty_output) {
      at::native::resize_(output, mean.sizes());
    }
    return true;
  }
}

template<template<typename> class normal_kernel, typename RNG>
Tensor& normal_impl_(Tensor& self, double mean, double std, Generator gen) {
  TORCH_CHECK(std > 0.0, "normal_ expects std > 0.0, but found std=", std);
  if (self.is_complex()) {
    // note: float_tensor lives only as long as the self tensor lives
    auto float_tensor = at::native::view_complex_as_float(self);
    // variance for normal distribution of the real and imaginary values
    // is half of the input variance
    normal_kernel<RNG>()(float_tensor, mean, std/(std::sqrt(2)), gen);
  } else {
    normal_kernel<RNG>()(self, mean, std, gen);
  }
  return self;
}

template<template<typename> class normal_kernel, typename RNG>
Tensor& normal_out_impl(Tensor& output, const Tensor& mean, double std, Generator gen) {
  normal_impl_<normal_kernel, RNG>(output, 0, std, gen);
  output.add_(mean);
  return output;
}

template<template<typename> class normal_kernel, typename RNG>
Tensor& normal_out_impl(Tensor& output, double mean, const Tensor& std, Generator gen) {
  TORCH_CHECK(!std.is_complex(), "normal expects standard deviation to be non-complex");
  normal_impl_<normal_kernel, RNG>(output, 0, 1, gen);
  auto mean_tensor = at::full({}, mean, output.options());
  // CUDA NB: addcmul_out copies the tensor to be added into the output.
  // Please look at aten/src/THC/generic/THCTensorMathPointwise.cu
  // The previous function here was addcmul_out(output, mean_tensor, output, std, 1);
  // The third argument is not a constant reference and hence the samples in output are overwritten.
  // Consequently, the computation performed is mean_tensor + mean_tensor * std instead of mean_tensor + output * std
  output.mul_(std).add_(mean_tensor);
  return output;
}

template<template<typename> class normal_kernel, typename RNG>
Tensor& normal_out_impl(Tensor& output, const Tensor& mean, const Tensor& std, Generator gen) {
  TORCH_CHECK(!std.is_complex(), "normal expects standard deviation to be non-complex");
  bool is_deprecated_th_impl = resize_output_for_normal(output, mean, std);
  normal_impl_<normal_kernel, RNG>(output, 0, 1, gen);
  // CUDA NB: addcmul_out copies the tensor to be added into the output.
  // Please look at aten/src/THC/generic/THCTensorMathPointwise.cu
  // The previous function here was addcmul_out(output, mean, output, std, 1);
  // The third argument is not a constant reference and hence the samples in output are overwritten.
  // Consequently, the computation performed is mean + mean * std instead of mean + output * std
  if (is_deprecated_th_impl) {
    output.mul_(std.reshape(mean.sizes())).add_(mean);
  }
  else {
    output.mul_(std).add_(mean);
  }
  return output;
}

template<template<typename> class normal_kernel, typename RNG>
Tensor normal_impl(const Tensor& mean, double std, Generator gen) {
  Tensor ret = at::empty_like(mean, MemoryFormat::Contiguous);
  normal_out_impl<normal_kernel, RNG>(ret, mean, std, gen);
  return ret;
}

template<template<typename> class normal_kernel, typename RNG>
Tensor normal_impl(double mean, const Tensor& std, Generator gen) {
  Tensor ret = at::empty_like(std, MemoryFormat::Contiguous);
  normal_out_impl<normal_kernel, RNG>(ret, mean, std, gen);
  return ret;
}

template<template<typename> class normal_kernel, typename RNG>
Tensor normal_impl(const Tensor& mean, const Tensor& std, Generator gen) {
  Tensor ret = at::empty({0}, mean.options(), MemoryFormat::Contiguous);
  normal_out_impl<normal_kernel, RNG>(ret, mean, std, gen);
  return ret;
}

// ==================================================== Uniform =======================================================

template<template<typename> class uniform_kernel, typename RNG>
at::Tensor& uniform_impl_(at::Tensor& self, double from, double to, at::Generator generator) {
<<<<<<< HEAD
  if (self.is_complex()) {
    auto float_tensor = at::native::view_complex_as_float(self);
    auto iter = at::TensorIterator::nullary_op(float_tensor);
    uniform_kernel<RNG>()(iter, from, to, generator);
  } else {
    auto iter = at::TensorIterator::nullary_op(self);
    uniform_kernel<RNG>()(iter, from, to, generator);
  }
=======
  TORCH_CHECK(from <= to,
    "uniform_ expects to return a [from, to) range, but found from=", from, " > to=", to);
  auto iter = at::TensorIterator::nullary_op(self);
  uniform_kernel<RNG>()(iter, from, to, generator);
>>>>>>> cae19e6e
  return self;
}

}}}<|MERGE_RESOLUTION|>--- conflicted
+++ resolved
@@ -266,7 +266,8 @@
 
 template<template<typename> class uniform_kernel, typename RNG>
 at::Tensor& uniform_impl_(at::Tensor& self, double from, double to, at::Generator generator) {
-<<<<<<< HEAD
+  TORCH_CHECK(from <= to,
+    "uniform_ expects to return a [from, to) range, but found from=", from, " > to=", to);
   if (self.is_complex()) {
     auto float_tensor = at::native::view_complex_as_float(self);
     auto iter = at::TensorIterator::nullary_op(float_tensor);
@@ -275,12 +276,6 @@
     auto iter = at::TensorIterator::nullary_op(self);
     uniform_kernel<RNG>()(iter, from, to, generator);
   }
-=======
-  TORCH_CHECK(from <= to,
-    "uniform_ expects to return a [from, to) range, but found from=", from, " > to=", to);
-  auto iter = at::TensorIterator::nullary_op(self);
-  uniform_kernel<RNG>()(iter, from, to, generator);
->>>>>>> cae19e6e
   return self;
 }
 
