#include <ATen/ATen.h>
#include <ATen/Dispatch.h>
#include <ATen/native/TensorIterator.h>
#include <ATen/native/UpSample.h>
#include <ATen/native/cpu/Loops.h>
#include <ATen/native/quantized/cpu/quantized_ops.h>
#include <ATen/quantized/Quantizer.h>
#include <ATen/native/SortingUtils.h>

#include <cmath>
#ifdef USE_FBGEMM
#include "fbgemm/QuantUtils.h"
#endif
#ifdef _OPENMP
#include <omp.h>
#endif

namespace at {
namespace native {
namespace {

// ****************** HEY YOU! YES YOU! Read this! ********************
//
// Please read the README.md in this directory before editing this file

template <bool ReLUFused = false>
Tensor qcat_nhwc_kernel(
    const c10::List<Tensor>& qxs,
    int64_t dim,
    double scale,
    int64_t zero_point) {
  const at::Tensor& qx0 = qxs[0];
  int64_t C_out = 0;
  std::vector<int64_t> Cs_in;
  // Prefix sum of input channels for fast indexing
  std::vector<int64_t> Cs_sum;
  std::vector<double> scales;
  std::vector<int64_t> zero_pts;
  std::vector<void*> data_ptrs;

  for (const at::Tensor& qx : qxs) {
    TORCH_CHECK(
        qx.dim() == qx0.dim(),
        "Tensors must have the same number of dimensions: got ",
        qx.dim(),
        " and ",
        qx0.dim());
#define CHECK_DIM(d)                                            \
  TORCH_CHECK(                                                  \
      qx.size(d) == qx0.size(d),                                \
      "Sizes of tensors must match expect in dimension 1. Got", \
      qx.size(d),                                               \
      " and ",                                                  \
      qx0.size(d));
    CHECK_DIM(0);
    CHECK_DIM(2);
    CHECK_DIM(3);
    TORCH_CHECK(
        qx.scalar_type() == qx0.scalar_type(),
        "Expected object of scalar type ",
        toString(qx0.scalar_type()),
        " but got scalar type ",
        toString(qx.scalar_type()));
    Cs_in.push_back(qx.size(1));
    Cs_sum.push_back(C_out);
    C_out += qx.size(1);
    scales.push_back(qx.q_scale());
    zero_pts.push_back(qx.q_zero_point());
    data_ptrs.push_back(qx.data_ptr());
  }

  const int64_t N = qx0.size(0);
  const int64_t H = qx0.size(2);
  const int64_t W = qx0.size(3);
  float inv_scale = 1.0 / scale;

  auto output = at::_empty_affine_quantized(
      {N, C_out, H, W},
      qx0.options(),
      scale,
      zero_point,
      MemoryFormat::ChannelsLast);

  // N, H, and W are explicitly captured here because there's a bug in GCC5
  // which causes an internal compiler error if they're not
  AT_DISPATCH_QINT_TYPES(output.scalar_type(), "qcat_nhwc", [&, N, H, W]() {
    using Vec = Vec256<scalar_t>;
    for (int64_t batch = 0; batch < N; ++batch) {
      for (int64_t row = 0; row < H; ++row) {
        for (int64_t col = 0; col < W; ++col) {
          // loop over input tensors
          for (int64_t tidx = 0; tidx < Cs_in.size(); ++tidx) {
            scalar_t::underlying* optr =
                reinterpret_cast<scalar_t::underlying*>(output.data_ptr()) +
                batch * H * W * C_out + row * W * C_out + col * C_out +
                Cs_sum[tidx];

            auto curr_C = Cs_in[tidx];
            float curr_scale = scales[tidx];
            int64_t curr_zero_pt = zero_pts[tidx];

            scalar_t::underlying* iptr =
                reinterpret_cast<scalar_t::underlying*>(data_ptrs[tidx]) +
                batch * H * W * curr_C + row * W * curr_C + col * curr_C;

            constexpr int64_t VLEN = Vec::size();
            int64_t c = 0;

            // Vectorized loop
            if (c + VLEN <= curr_C) {
              auto curr_scale_vec = Vec256<float>(curr_scale);
              auto curr_zero_pt_vec = Vec256<float>((float)curr_zero_pt);
              auto scale_neg_zp_premul = curr_scale_vec * curr_zero_pt_vec.neg();
              for (; c + VLEN <= curr_C; c += VLEN) {
                auto inp_vec = Vec::loadu(iptr + c);
                auto float_values = inp_vec.dequantize(
                    curr_scale_vec, curr_zero_pt_vec, scale_neg_zp_premul);
                Vec::float_vec_return_type retvals;
                for (int i = 0; i < Vec::float_num_vecs(); ++i) {
                  if (ReLUFused) {
                    retvals[i] =
                        vec256::maximum(float_values[i], Vec256<float>(0.0f));
                  } else {
                    retvals[i] = float_values[i];
                  }
                }
                auto quantized =
                    Vec::quantize(retvals, scale, zero_point, inv_scale);
                quantized.store(optr + c);
              }
            }

            // Scalar loop
            for (; c < curr_C; ++c) {
              auto float_val = at::dequantize_val(
                  curr_scale,
                  curr_zero_pt,
                  reinterpret_cast<scalar_t*>(iptr)[c]);
              if (ReLUFused) {
                float_val = std::max(0.0f, float_val);
              }
              optr[c] =
                  at::quantize_val<scalar_t>(scale, zero_point, float_val).val_;
            } // for c

          } // for tidx
        } // for col
      } // for row
    } // for b
  });

  return output;
}

void qrelu_kernel(const Tensor& qx, Tensor& qy) {
  const auto zero_point = qx.q_zero_point();
  AT_DISPATCH_QINT_TYPES(qx.scalar_type(), "qrelu", [&]() {
    qy = at::_empty_affine_quantized(
        qx.sizes(),
        at::device(kCPU).dtype(SCALAR_TYPE),
        qx.q_scale(),
        qx.q_zero_point(),
        qx.suggest_memory_format());
    using Vec = Vec256<scalar_t>;
    auto zero_point_vec = Vec(scalar_t(zero_point));
    auto iter = TensorIterator::unary_op(qy, qx);
    cpu_kernel_vec(
        iter,
        [&](scalar_t value) -> scalar_t {
          return scalar_t(std::max<underlying_t>(value.val_, zero_point));
        },
        [&](Vec value) -> Vec { return value.relu(zero_point_vec); });
  });
}

void qrelu6_kernel(const Tensor& qx, Tensor& qy) {
  const auto zero_point = qx.q_zero_point();
  AT_DISPATCH_QINT_TYPES(qx.scalar_type(), "qrelu6", [&]() {
    qy = at::_empty_affine_quantized(
        qx.sizes(),
        at::device(kCPU).dtype(SCALAR_TYPE),
        qx.q_scale(),
        qx.q_zero_point(),
        qx.suggest_memory_format());
    using Vec = Vec256<scalar_t>;
    auto iter = TensorIterator::unary_op(qy, qx);
    scalar_t six =
        at::quantize_val<scalar_t>(qx.q_scale(), qx.q_zero_point(), 6.0);
    auto zero_point_vec = Vec(scalar_t(zero_point));
    auto six_vec = Vec(six);
    cpu_kernel_vec(
        iter,
        [&](scalar_t value) -> scalar_t {
          underlying_t relu_val =
              std::max<underlying_t>(value.val_, zero_point);
          return scalar_t(std::min<underlying_t>(relu_val, six.val_));
        },
        [&](Vec val) -> Vec { return val.relu6(zero_point_vec, six_vec); });
  });
}

static void leaky_qrelu_out_kernel(Tensor& out, const Tensor& qx,
                                   Scalar negval_) {
  int64_t i_zp = qx.q_zero_point();
  float i_scale = qx.q_scale();

  int64_t o_zp = out.q_zero_point();
  float o_scale = out.q_scale();
  float o_inv_scale = 1.0f / o_scale;

  float negval = negval_.to<float>();

  AT_DISPATCH_QINT_TYPES(out.scalar_type(), "leaky_qrelu", [&] {
    using Vec = Vec256<float>;  // Naive implementation uses dequant/quant loop.
    using qVec = Vec256<scalar_t>;
    Vec zero_vec = Vec(0.0f);
    Vec one_vec = Vec(1.0f);

    Vec i_scale_vec = Vec((float)i_scale);
    Vec i_zp_vec = Vec((float)i_zp);
    Vec i_scale_zp_neg_premul_vec = i_scale_vec * i_zp_vec.neg();

    Vec negval_vec = Vec(negval);

    auto iter = TensorIterator::unary_op(out, qx);

    cpu_kernel_vec(
        iter,
        [&](scalar_t value_qx) -> scalar_t {
          auto value_dx = at::dequantize_val(i_scale, i_zp, value_qx);
          auto value_dy = value_dx > 0 ? value_dx : value_dx * negval;
          return at::quantize_val<scalar_t>(o_scale, o_zp, value_dy);
        },
        [&](qVec qx_vec) -> qVec {
          /* Vectorized implementation creates a multiplicand vector, which has
           * "alpha" for all negative dx values and ones-vector for all
           * positive values of dx. The multiplicand then is multiplied by the
           * input.
           */
          auto dx_vec_vec = qx_vec.dequantize(i_scale_vec, i_zp_vec,
                                              i_scale_zp_neg_premul_vec);
          for (int idx = 0; idx < dx_vec_vec.size(); ++idx) {
            const auto dx_vec = dx_vec_vec[idx];
            const auto multiplicand = Vec::blendv(negval_vec, one_vec,
                                                  dx_vec > zero_vec);
            dx_vec_vec[idx] = dx_vec * multiplicand;
          }
          return qVec::quantize(dx_vec_vec, o_scale, o_zp, o_inv_scale);
        });
  });
}

void qsigmoid_kernel(const Tensor& qx, Tensor& qy) {
  int64_t zero_point = qx.q_zero_point();
  float scale = qx.q_scale();
  auto scale_vec = Vec256<float>(scale);
  auto zero_point_vec = Vec256<float>((float)zero_point);
  auto scale_neg_zp_premul_vec = scale_vec * zero_point_vec.neg();

  AT_DISPATCH_QINT_TYPES(qx.scalar_type(), "qsigmoid", [&]() {
    // Naive implemenentation: uses dequantize/execute/quantize routine
    // - Output scale is set to 1.0 / 2^(BIT_NUM)
    // - For signed types output zero point is set to 0
    // - For unsigned types output zero point is set to (qmax + qmin) / 2.0
    // See https://stackoverflow.com/a/34448562/3606192 for potential
    // optimizations
    float output_scale = 0.00390625;  // 1.0 / 2^8
    int64_t output_zero_point = 0;
    if (SCALAR_TYPE == at::kQInt32) {
      output_scale = 2.3283064365386963e-10;  // 1.0 / 2^32
    } else if (SCALAR_TYPE == at::kQInt8) {
      output_zero_point = -128;
    }
    float inv_output_scale = 1.0 / output_scale;

    qy = at::_empty_affine_quantized(
        qx.sizes(),
        at::device(kCPU).dtype(SCALAR_TYPE),
        output_scale,
        output_zero_point,
        qx.suggest_memory_format());
    auto iter = TensorIterator::unary_op(qy, qx);

    using Vec = Vec256<scalar_t>;
    cpu_kernel_vec(
      iter,
      [&](scalar_t value_qx) -> scalar_t {
        const auto value_dx = at::dequantize_val(scale, zero_point, value_qx);
        const auto value_dy = 1.0f / (1.0 + std::exp((-value_dx)));
        return at::quantize_val<scalar_t>(output_scale, output_zero_point,
                                          value_dy);
      },
      [&](Vec value_qx) -> Vec {
        auto value_dx = value_qx.dequantize(scale_vec, zero_point_vec,
                                            scale_neg_zp_premul_vec);
        for (int idx = 0; idx < value_dx.size(); ++idx) {
          value_dx[idx] = value_dx[idx].neg();
          value_dx[idx] = value_dx[idx].exp();
          value_dx[idx] = Vec256<float>(1.0f) + value_dx[idx];
          value_dx[idx] = value_dx[idx].reciprocal();
        }
        return Vec::quantize(value_dx, output_scale, output_zero_point,
                             inv_output_scale);
      }
    );
  });
}

void qclamp_kernel(
    const Tensor& qx,
    Scalar min_scalar,
    Scalar max_scalar,
    Tensor& qy) {
  AT_DISPATCH_QINT_TYPES(qx.scalar_type(), "qclamp", [&]() {
    qy = at::_empty_affine_quantized(
        qx.sizes(),
        at::device(kCPU).dtype(SCALAR_TYPE),
        qx.q_scale(),
        qx.q_zero_point(),
        qx.suggest_memory_format());
    using Vec = Vec256<scalar_t>;
    auto iter = TensorIterator::unary_op(qy, qx);
    auto min = min_scalar.to<float>();
    auto max = max_scalar.to<float>();
    scalar_t min_q =
        at::quantize_val<scalar_t>(qx.q_scale(), qx.q_zero_point(), min);
    scalar_t max_q =
        at::quantize_val<scalar_t>(qx.q_scale(), qx.q_zero_point(), max);
    auto min_vec = Vec(min_q);
    auto max_vec = Vec(max_q);
    cpu_kernel_vec(
        iter,
        [&](scalar_t value) -> scalar_t {
          underlying_t min_clamped =
              std::max<underlying_t>(value.val_, min_q.val_);
          return scalar_t(std::min<underlying_t>(min_clamped, max_q.val_));
        },
        [&](Vec val) -> Vec {
          auto min_clamped = val.maximum(min_vec);
          return min_clamped.minimum(max_vec);
        });
  });
}


void qtanh_kernel(const Tensor& qx, Tensor& qy) {
  int64_t zero_point = qx.q_zero_point();
  float scale = qx.q_scale();
  auto scale_vec = Vec256<float>(scale);
  auto zero_point_vec = Vec256<float>((float)zero_point);
  auto scale_neg_zp_premul_vec = scale_vec * zero_point_vec.neg();

  AT_DISPATCH_QINT_TYPES(qx.scalar_type(), "qtanh", [&]() {
    // Naive implemenentation: uses dequantize/execute/quantize routine
    // - Output scale is set to 2.0 / 2^(BIT_NUM)
    // - For signed types output zero point is set to 0
    // - For unsigned types output zero point is set to (qmax + qmin) / 2.0
    float output_scale = 0.0078125;  // 2.0 / 512
    int64_t output_zero_point = 0;
    if (SCALAR_TYPE == at::kQInt32) {
      output_scale = 4.656612873077393e-10;  // 2.0 / 2^32
    } else if (SCALAR_TYPE == at::kQUInt8) {
      output_zero_point = 128;
    }
    float inv_output_scale = 1.0 / output_scale;

    qy = at::_empty_affine_quantized(
        qx.sizes(),
        at::device(kCPU).dtype(SCALAR_TYPE),
        output_scale,
        output_zero_point,
        qx.suggest_memory_format());
    auto iter = TensorIterator::unary_op(qy, qx);

    using Vec = Vec256<scalar_t>;
    cpu_kernel_vec(
      iter,
      [&](scalar_t value_qx) -> scalar_t {
        const auto value_dx = at::dequantize_val(scale, zero_point, value_qx);
        return at::quantize_val<scalar_t>(output_scale, output_zero_point,
                                          std::tanh(value_dx));
      },
      [&](Vec value_qx) -> Vec {
        const auto value_dx = value_qx.dequantize(scale_vec, zero_point_vec,
                                                  scale_neg_zp_premul_vec);
        Vec::float_vec_return_type retvals;
        for (int idx = 0; idx < Vec::float_num_vecs(); ++idx) {
          retvals[idx] = value_dx[idx].tanh();
        }
        return Vec::quantize(retvals, output_scale, output_zero_point,
                             inv_output_scale);
      }
    );
  });
}

<<<<<<< HEAD
void qgelu_kernel(const Tensor& qx, Tensor& qy) {
  float i_scale = qx.q_scale();
  int64_t i_zero_point = qx.q_zero_point();
  auto i_scale_vec = Vec256<float>(i_scale);
  auto i_zero_point_vec = Vec256<float>((float)i_zero_point);
  auto i_scale_neg_zp_premul_vec = i_scale_vec * i_zero_point_vec.neg();

  float o_scale = qy.q_scale();
  int64_t o_zero_point = qy.q_zero_point();
  float inv_o_scale = 1.0 / o_scale;

  AT_DISPATCH_QINT_TYPES(qx.scalar_type(), "qgelu", [&]() {

    auto iter = TensorIterator::unary_op(qy, qx);

    using qVec = Vec256<scalar_t>;
    using Vec = Vec256<float>;
    const Vec kAlphaVec(M_SQRT1_2);
    const Vec kOneVec(1);
    const Vec kPointFiveVec(0.5);
=======
void qelu_kernel(const Tensor& qx, Scalar alpha, Tensor& qy) {

  int64_t i_zp = qx.q_zero_point();
  float i_scale = qx.q_scale();

  // In a future PR, we can improve on output scale and zero_point
  // selection.
  int64_t o_zp = qy.q_zero_point();
  float o_scale = qy.q_scale();
  float inv_o_scale = 1.0 / o_scale;

  float alpha_float = alpha.to<float>();

  AT_DISPATCH_QINT_TYPES(qx.scalar_type(), "qelu_kernel", [&] {

    auto iter = TensorIterator::unary_op(qy, qx);

    // vectorized
    using Vec = Vec256<float>;
    using qVec = Vec256<scalar_t>;

    Vec zero_vec = Vec(0.0f);
    Vec one_vec = Vec(1.0f);
    Vec alpha_vec = Vec(alpha_float);
    Vec i_scale_vec = Vec(i_scale);
    Vec i_zero_point_vec = Vec((float)i_zp);
    Vec i_scale_neg_zp_premul_vec = i_scale_vec * i_zero_point_vec.neg();
>>>>>>> f9f84243

    cpu_kernel_vec(
      iter,
      [&](scalar_t value_qx) -> scalar_t {
<<<<<<< HEAD
        const auto x = at::dequantize_val(i_scale, i_zero_point, value_qx);
        // GELU
        const float y = x * 0.5f * (1.0f + std::erf(x * M_SQRT1_2));
        return at::quantize_val<scalar_t>(o_scale, o_zero_point, y);
      },
      [&](qVec value_qx) -> qVec {
        const auto value_dx = value_qx.dequantize(i_scale_vec, i_zero_point_vec,
                                                  i_scale_neg_zp_premul_vec);
        qVec::float_vec_return_type retvals;
        for (int idx = 0; idx < qVec::float_num_vecs(); idx++) {
          // GELU
          retvals[idx] = retvals[idx] * kPointFiveVec * (
              kOneVec + (retvals[idx] * kAlphaVec).erf());
        }
        return qVec::quantize(retvals, o_scale, o_zero_point, inv_o_scale);
      }
    );
=======
        // dequantize
        const auto x = at::dequantize_val(i_scale, i_zp, value_qx);
        // ELU
        const auto y = x >= 0
          ? x
          : (alpha_float * (std::exp(x) - 1));
        // quantize
        return at::quantize_val<scalar_t>(o_scale, o_zp, y);
      },
      [&](qVec value_qx) -> qVec {
        // dequantize
        auto dx_vec_vec = value_qx.dequantize(i_scale_vec, i_zero_point_vec,
                                            i_scale_neg_zp_premul_vec);
        for (int idx = 0; idx < dx_vec_vec.size(); idx++) {

          // quickly check if any elements are below zero
          auto cmp_to_zero = dx_vec_vec[idx] > zero_vec;

          if (cmp_to_zero.zero_mask()) {

            Vec dx_vec_copy_neg_elu = dx_vec_vec[idx] * one_vec;
            // calculate the negative part of ELU on the copy
            dx_vec_copy_neg_elu = dx_vec_copy_neg_elu.exp();
            dx_vec_copy_neg_elu = dx_vec_copy_neg_elu - one_vec;
            dx_vec_copy_neg_elu = dx_vec_copy_neg_elu * alpha_vec;
            // blend
            dx_vec_vec[idx] = Vec::blendv(dx_vec_copy_neg_elu, dx_vec_vec[idx],
                                        dx_vec_vec[idx] > zero_vec);
          }
        }
        // quantize
        return qVec::quantize(dx_vec_vec, o_scale, o_zp, inv_o_scale);
      }
    );

>>>>>>> f9f84243
  });
}

// Note: out is assumed to be the same size as self and other.
// Note: Addition is only supported when self, other, out are of the same dtype.
template <bool ReLUFused = false>
void qadd_kernel(Tensor& out, const Tensor& self, const Tensor& other) {
  int64_t zero_point = out.q_zero_point();
  float scale = out.q_scale();
  float inv_scale = 1.0f / scale;
  int64_t self_zero_point = self.q_zero_point();
  float self_scale = self.q_scale();
  int64_t other_zero_point = other.q_zero_point();
  float other_scale = other.q_scale();

  // Broadcast out the parameters here to amortize out that cost across
  // loop iterations.
  // TODO: we can optimize dequantization by doing a premultiplication
  // of the zero point by scale and doing FMA on scale*x_q - (scale*zero_point)
  auto self_zero_point_vec = Vec256<float>((float)self_zero_point);
  auto self_scale_vec = Vec256<float>(self_scale);
  auto other_zero_point_vec = Vec256<float>((float)other_zero_point);
  auto other_scale_vec = Vec256<float>(other_scale);

  auto self_scale_neg_zp_premul_vec = self_scale_vec * self_zero_point_vec.neg();
  auto other_scale_zp_premul_vec = other_scale_vec * other_zero_point_vec.neg();

  auto iter = TensorIterator::binary_op(out, self, other);

  AT_DISPATCH_QINT_TYPES(out.scalar_type(), "qadd", [&]() {
    using Vec = Vec256<scalar_t>;
    cpu_kernel_vec(
        iter,
        [&](scalar_t a, scalar_t b) -> scalar_t {
          const auto da = at::dequantize_val(self_scale, self_zero_point, a);
          const auto db = at::dequantize_val(other_scale, other_zero_point, b);
          float c = da + db;
          if (ReLUFused) {
            c = std::max<float>(c, 0.0);
          }
          return at::quantize_val<scalar_t>(scale, zero_point, c);
        },
        [&](Vec a, Vec b) -> Vec {
          const auto da = a.dequantize(
              self_scale_vec, self_zero_point_vec, self_scale_neg_zp_premul_vec);
          const auto db = b.dequantize(
              other_scale_vec, other_zero_point_vec, other_scale_zp_premul_vec);
          Vec::float_vec_return_type retvals;
          for (int i = 0; i < Vec::float_num_vecs(); ++i) {
            auto c = da[i] + db[i];
            if (ReLUFused) {
              c = vec256::maximum(c, Vec256<float>(0.0f));
            }
            retvals[i] = c;
          }
          // TODO: fbgemm::Quantize doesn't support taking in the
          // pre-broadcasted parameters. We might be able to save some cycles by
          // enabling that in the API.
          // TODO: specialize fbgemm::Quantize for a single vector and make it
          // inlineable. This could help with interleaving as suggested by the
          // TensorIterator implementations
          auto rv = Vec::quantize(retvals, scale, zero_point, inv_scale);
          return rv;
        });
  });
}

// Note: out is assumed to be the same size as self and other.
// Note: Multiplication is only supported when self, other, out are of the same
// dtype.
template <bool ReLUFused = false>
void qmul_kernel(Tensor& out, const Tensor& self, const Tensor& other) {
  int64_t zero_point = out.q_zero_point();
  float scale = out.q_scale();
  float inv_scale = 1.0f / scale;
  int64_t self_zero_point = self.q_zero_point();
  float self_scale = self.q_scale();
  int64_t other_zero_point = other.q_zero_point();
  float other_scale = other.q_scale();

  float multiplier = self_scale * other_scale * inv_scale;

  auto iter = TensorIterator::binary_op(out, self, other);

  AT_DISPATCH_QINT_TYPES(out.scalar_type(), "qmul", [&]() {
    using Vec = Vec256<scalar_t>;
    cpu_kernel_vec(
        iter,
        [&](scalar_t a, scalar_t b) -> scalar_t {
          int32_t a_sub_z = static_cast<int32_t>(a.val_) -
              static_cast<int32_t>(self_zero_point);
          int32_t b_sub_z = static_cast<int32_t>(b.val_) -
              static_cast<int32_t>(other_zero_point);
          int32_t c = a_sub_z * b_sub_z;
          scalar_t res =
              at::requantize_from_int<scalar_t>(multiplier, zero_point, c);
          if (ReLUFused) {
            res.val_ = std::max<scalar_t::underlying>(res.val_, zero_point);
          }
          return res;
        },
        [&](Vec a, Vec b) -> Vec {
          Vec::int_vec_return_type a_sub_zp =
              a.widening_subtract(Vec(static_cast<scalar_t>(self_zero_point)));
          Vec::int_vec_return_type b_sub_zp =
              b.widening_subtract(Vec(static_cast<scalar_t>(other_zero_point)));
          Vec::int_vec_return_type c;
          for (int i = 0; i < Vec::int_num_vecs(); ++i) {
            c[i] = a_sub_zp[i] * b_sub_zp[i];
          }
          Vec rv = Vec::requantize_from_int(c, multiplier, zero_point);
          if (ReLUFused) {
            rv = rv.maximum(Vec(static_cast<scalar_t>(zero_point)));
          }
          return rv;
        });
  });
}

void qmaxpool_2d_nhwc_kernel(
    const Tensor& qx,
    int64_t iC, // input/output channels
    int64_t iH,
    int64_t iW, // input sizes
    int64_t oH,
    int64_t oW, // output sizes
    int64_t kH,
    int64_t kW, // kernel size
    int64_t sH,
    int64_t sW, // strides
    int64_t pH,
    int64_t pW, // padding
    int64_t dH,
    int64_t dW, // dilation
    Tensor& qy) {
  AT_DISPATCH_QINT_TYPES(qx.scalar_type(), "max_pool2d_nhwc", [&]() {
    scalar_t* idata = static_cast<scalar_t*>(qx.data_ptr());
    scalar_t* odata = static_cast<scalar_t*>(qy.data_ptr());

    // Loop over N
    for (int64_t b = 0; b < qx.size(0); ++b) {
      // Loop over H
      auto* i_p =
          reinterpret_cast<scalar_t::underlying*>(idata + b * iW * iH * iC);
      for (int64_t row = 0; row < oH; ++row) {
        // Loop over W
        for (int64_t col = 0; col < oW; ++col) {
          // Pointer to output data for this specific N,H,W position
          auto* o_p = reinterpret_cast<scalar_t::underlying*>(
              odata + b * oH * oW * iC + row * oW * iC + col * iC);

          // Loop over reduction block
          int64_t h_start = row * sH - pH;
          int64_t w_start = col * sW - pW;
          int64_t h_end = std::min(h_start + (kH - 1) * dH + 1, iH);
          int64_t w_end = std::min(w_start + (kW - 1) * dW + 1, iW);
          while (h_start < 0)
            h_start += dH;
          while (w_start < 0)
            w_start += dW;

          int64_t c = 0;

          // Interleaved vector loop 4x
          constexpr auto vec_width = Vec256<scalar_t>::size();
          for (; c + 4 * vec_width <= iC; c += 4 * vec_width) {
            Vec256<scalar_t> acc{
                scalar_t(std::numeric_limits<scalar_t::underlying>::lowest())};
            Vec256<scalar_t> accs[4] = {acc, acc, acc, acc};
            int64_t tcntr = 0;
            int64_t x, y;
            for (y = h_start; y < h_end; y += dH) {
              for (x = w_start; x < w_end; x += dW) {
                for (int i = 0; i < 4; ++i) {
                  tcntr = y * iW + x;
                  auto vals = Vec256<scalar_t>::loadu(
                      i_p + tcntr * iC + c + Vec256<scalar_t>::size() * i);
                  accs[i] = vec256::maximum(accs[i], vals);
                }
              } // for x
            } // for y
            for (int i = 0; i < 4; ++i) {
              accs[i].store(o_p + c + Vec256<scalar_t>::size() * i);
            }
          } // for c

          // Vector loop
          for (; c + vec_width <= iC; c += vec_width) {
            Vec256<scalar_t> acc{
                scalar_t(std::numeric_limits<scalar_t::underlying>::lowest())};
            int64_t tcntr = 0;
            int64_t x, y;
            for (y = h_start; y < h_end; y += dH) {
              for (x = w_start; x < w_end; x += dW) {
                tcntr = y * iW + x;
                auto vals = Vec256<scalar_t>::loadu(i_p + tcntr * iC + c);
                acc = vec256::maximum(acc, vals);
              } // for x
            } // for y
            acc.store(o_p + c);
          } // for c

          for (; c < iC; ++c) {
            auto max_val = std::numeric_limits<scalar_t::underlying>::lowest();
            int64_t tcntr = 0;
            int64_t x, y;
            for (y = h_start; y < h_end; y += dH) {
              for (x = w_start; x < w_end; x += dW) {
                tcntr = y * iW + x;
                auto val = *(i_p + tcntr * iC + c);
                max_val = std::max(max_val, val);
              } // for x
            } // for y

            o_p[c] = max_val;
          } // for c
        } // for col
      } // for row
    } // for b
  });
}

template <typename T>
void do_avg_pool_on_AVX2(
    typename T::underlying* i_p,
    typename T::underlying* o_p,
    int64_t& c,
    int64_t channel_size,
    int64_t channel_multiplier,
    int32_t input_zero_point_m_size,
    int32_t output_zero_point,
    float multiplier,
    int64_t dstart,
    int64_t dend,
    int64_t hstart,
    int64_t hend,
    int64_t wstart,
    int64_t wend,
    int64_t stride_C,
    int64_t stride_D,
    int64_t stride_H,
    int64_t stride_W) {
#if defined(__AVX2__) && !defined(_MSC_VER)
  constexpr auto vec_width = Vec256<T>::size() / 4;
  if (vec_width == 8) {
    for (; c + vec_width <= channel_size; c += vec_width) {
      int64_t tcntr = 0;

      Vec256<int32_t> acc(input_zero_point_m_size);
      for (int64_t id = dstart; id < dend; id++) {
        for (int64_t ih = hstart; ih < hend; ih++) {
          for (int64_t iw = wstart; iw < wend; iw++) {
            tcntr = id * stride_D + ih * stride_H + iw * stride_W;
            auto vals = vec256::convert_to_int32<typename T::underlying>(
                i_p + tcntr * channel_multiplier + c * stride_C);
            acc = acc + vals;
          }
        }
      }
      int32_t acc_int[vec_width];
      float acc_fp[vec_width];
      acc.store(acc_int);
      vec256::convert(acc_int, acc_fp, vec_width);
      at::quantize_vec<T>(
          1.0f / multiplier,
          output_zero_point,
          acc_fp,
          reinterpret_cast<T*>(o_p + c),
          vec_width);
    }
  }
#endif
}

void qadaptive_avg_pool2d_nhwc_kernel(
    const Tensor& qx,
    Tensor& qy,
    int64_t b,
    int64_t sizeC,
    int64_t isizeH,
    int64_t isizeW,
    int64_t osizeH,
    int64_t osizeW,
    int64_t istrideB,
    int64_t istrideC,
    int64_t istrideH,
    int64_t istrideW) {
  AT_DISPATCH_QINT_TYPES(qx.scalar_type(), "adaptive_avg_pool2d_nhwc", [&]() {
    scalar_t* idata = static_cast<scalar_t*>(qx.data_ptr());
    scalar_t* odata = static_cast<scalar_t*>(qy.data_ptr());
    auto minimum = std::numeric_limits<scalar_t::underlying>::lowest();
    auto maximum = std::numeric_limits<scalar_t::underlying>::max();
    auto* i_p =
        reinterpret_cast<typename scalar_t::underlying*>(idata + b * istrideB);
    for (int64_t oh = 0; oh < osizeH; oh++) {
      int istartH = (int)std::floor((float)(oh * isizeH) / osizeH);
      int iendH = (int)std::ceil((float)((oh + 1) * isizeH) / osizeH);
      int kH = iendH - istartH;
      for (int64_t ow = 0; ow < osizeW; ow++) {
        auto* o_p = reinterpret_cast<typename scalar_t::underlying*>(
            odata + b * osizeH * osizeW * sizeC + (oh * osizeW + ow) * sizeC);
        int istartW = (int)std::floor((float)(ow * isizeW) / osizeW);
        int iendW = (int)std::ceil((float)((ow + 1) * isizeW) / osizeW);
        int kW = iendW - istartW;
        int size = kH * kW;
        float multiplier = qx.q_scale() / qy.q_scale() / size;
        int64_t c = 0;
        // For int8 or uint8quantization, we implicitly use int32 as
        // accumulation Or else, it will go to the slow path
        // TODO: support 16bit, 32bit, and etc.
        auto* internal_i_p = i_p + istartH * istrideH + istartW * istrideW;

        // TODO: more vectorization with loop interleaving
        do_avg_pool_on_AVX2<scalar_t>(
            internal_i_p,
            o_p,
            c,
            sizeC,
            1,
            -qx.q_zero_point() * size,
            qy.q_zero_point(),
            multiplier,
            0,
            1,
            0,
            kH,
            0,
            kW,
            istrideC,
            1,
            istrideH,
            istrideW);
        // 1) The following loop handles the remaining channels
        // 2) It also handles the Non-AVX2 path
        for (; c < sizeC; ++c) {
          int32_t acc_int32 = -qx.q_zero_point() * size;
          int64_t tcntr = 0;
          for (int64_t ih = 0; ih < kH; ih++) {
            for (int64_t iw = 0; iw < kW; iw++) {
              tcntr = ih * istrideH + iw * istrideW;
              auto val = *(internal_i_p + tcntr + c * istrideC);
              acc_int32 += val;
            }
          }
          // clamp
          o_p[c] = at::quantize_val<scalar_t>(
                       1.0f / multiplier, qy.q_zero_point(), acc_int32)
                       .val_;
        } // c
      } // oh
    } // ow
  });
}

void qavg_pool2d_nhwc_kernel(
    const Tensor& qx,
    Tensor& qy,
    int64_t b,
    int64_t nInputPlane,
    int64_t inputWidth,
    int64_t inputHeight,
    int64_t outputWidth,
    int64_t outputHeight,
    int kW,
    int kH,
    int dW,
    int dH,
    int padW,
    int padH,
    bool count_include_pad,
    c10::optional<int64_t> divisor_override) {
  AT_DISPATCH_QINT_TYPES(qx.scalar_type(), "avg_pool2d_nhwc", [&]() {
    scalar_t* idata = static_cast<scalar_t*>(qx.data_ptr());
    scalar_t* odata = static_cast<scalar_t*>(qy.data_ptr());
    auto minimum = std::numeric_limits<scalar_t::underlying>::lowest();
    auto maximum = std::numeric_limits<scalar_t::underlying>::max();
    int64_t batch_size = nInputPlane * inputWidth * inputHeight;
    auto* i_p = reinterpret_cast<typename scalar_t::underlying*>(
        idata + b * batch_size);

    for (int64_t oh = 0; oh < outputHeight; oh++) {
      for (int64_t ow = 0; ow < outputWidth; ow++) {
        auto* o_p = reinterpret_cast<typename scalar_t::underlying*>(
            odata + b * nInputPlane * outputWidth * outputHeight +
            (oh * outputWidth + ow) * nInputPlane);
        int64_t hstart = oh * dH - padH;
        int64_t wstart = ow * dW - padW;
        int64_t hend = std::min(hstart + kH, inputHeight + padH);
        int64_t wend = std::min(wstart + kW, inputWidth + padW);
        int64_t pool_size = (hend - hstart) * (wend - wstart);
        hstart = std::max(hstart, (int64_t)0);
        wstart = std::max(wstart, (int64_t)0);
        hend = std::min(hend, inputHeight);
        wend = std::min(wend, inputWidth);

        int64_t size = (hend - hstart) * (wend - wstart);
        int64_t divide_factor;
        if (divisor_override.has_value()) {
          divide_factor = divisor_override.value();
        } else {
          if (count_include_pad) {
            divide_factor = pool_size;
          } else {
            divide_factor = (hend - hstart) * (wend - wstart);
          }
        }

        int64_t c = 0;
        // For int8 quantization, we implicitly use int32 as accumulation
        // Or else, it will go to the slow path
        // TODO: support 16bit, 32bit, and etc.
        float multiplier = qx.q_scale() / qy.q_scale() / divide_factor;
        do_avg_pool_on_AVX2<scalar_t>(
            i_p,
            o_p,
            c,
            nInputPlane,
            nInputPlane,
            -qx.q_zero_point() * size,
            qy.q_zero_point(),
            multiplier,
            0,
            1,
            hstart,
            hend,
            wstart,
            wend,
            1,
            1,
            inputWidth,
            1);
        // 1) The following loop handles the remaining channels
        // 2) It also handles the Non-AVX2 path
        for (; c < nInputPlane; ++c) {
          int32_t acc_int32 = -qx.q_zero_point() * size;
          int64_t tcntr = 0;
          for (int64_t ih = hstart; ih < hend; ih++) {
            for (int64_t iw = wstart; iw < wend; iw++) {
              tcntr = ih * inputWidth + iw;
              auto val = *(i_p + tcntr * nInputPlane + c);
              acc_int32 += val;
            }
          }
          double acc_fp = acc_int32 * 1.0;
          // clamp
          o_p[c] = at::quantize_val<scalar_t>(
                       1.0f / multiplier, qy.q_zero_point(), acc_fp)
                       .val_;
        } // c
      } // ow
    } // oh
  });
}

void qavg_pool3d_nhwc_kernel(
    const Tensor& qx,
    Tensor& qy,
    int64_t b,
    int64_t nInputPlane,
    int64_t inputWidth,
    int64_t inputHeight,
    int64_t inputDepth,
    int64_t outputWidth,
    int64_t outputHeight,
    int64_t outputDepth,
    int kW,
    int kH,
    int kD,
    int dW,
    int dH,
    int dD,
    int padW,
    int padH,
    int padD,
    bool count_include_pad,
    c10::optional<int64_t> divisor_override) {
  AT_DISPATCH_QINT_TYPES(qx.scalar_type(), "avg_pool3d_nhwc", [&]() {
    scalar_t* idata = static_cast<scalar_t*>(qx.data_ptr());
    scalar_t* odata = static_cast<scalar_t*>(qy.data_ptr());
    auto minimum = std::numeric_limits<scalar_t::underlying>::lowest();
    auto maximum = std::numeric_limits<scalar_t::underlying>::max();
    int64_t batch_size = nInputPlane * inputWidth * inputHeight * inputDepth;
    auto* i_p = reinterpret_cast<typename scalar_t::underlying*>(
        idata + b * batch_size);

    for (int64_t od = 0; od < outputDepth; od++) {
      for (int64_t oh = 0; oh < outputHeight; oh++) {
        for (int64_t ow = 0; ow < outputWidth; ow++) {
          auto* o_p = reinterpret_cast<typename scalar_t::underlying*>(
              odata + b * nInputPlane * outputWidth * outputHeight * outputDepth +
              (od * outputHeight * outputWidth + oh * outputWidth + ow) * nInputPlane);
          int64_t dstart = od * dD - padD;
          int64_t hstart = oh * dH - padH;
          int64_t wstart = ow * dW - padW;

          int64_t dend = std::min(dstart + kD, inputDepth + padD);
          int64_t hend = std::min(hstart + kH, inputHeight + padH);
          int64_t wend = std::min(wstart + kW, inputWidth + padW);
          int64_t pool_size = (dend - dstart) * (hend - hstart) * (wend - wstart);

          dstart = std::max(dstart, (int64_t)0);
          hstart = std::max(hstart, (int64_t)0);
          wstart = std::max(wstart, (int64_t)0);
          dend = std::min(dend, inputDepth);
          hend = std::min(hend, inputHeight);
          wend = std::min(wend, inputWidth);

          int64_t size = (dend - dstart) * (hend - hstart) * (wend - wstart);
          int64_t divide_factor;
          if (divisor_override.has_value()) {
            divide_factor = divisor_override.value();
          } else {
            if (count_include_pad) {
              divide_factor = pool_size;
            } else {
              divide_factor = size;
            }
          }

          int64_t c = 0;
          // For int8 quantization, we implicitly use int32 as accumulation
          // Or else, it will go to the slow path
          // TODO: support 16bit, 32bit, and etc.
          float multiplier = qx.q_scale() / qy.q_scale() / divide_factor;
          do_avg_pool_on_AVX2<scalar_t>(
              i_p,
              o_p,
              c,
              nInputPlane,
              nInputPlane,
              -qx.q_zero_point() * size,
              qy.q_zero_point(),
              multiplier,
              dstart,
              dend,
              hstart,
              hend,
              wstart,
              wend,
              1,
              inputHeight*inputWidth,
              inputWidth,
              1);
          // 1) The following loop handles the remaining channels
          // 2) It also handles the Non-AVX2 path
          for (; c < nInputPlane; ++c) {
            int32_t acc_int32 = -qx.q_zero_point() * size;
            int64_t tcntr = 0;
            for (int64_t id = dstart; id < dend; id++) {
              for (int64_t ih = hstart; ih < hend; ih++) {
                for (int64_t iw = wstart; iw < wend; iw++) {
                  tcntr = id * inputHeight * inputWidth + ih * inputWidth + iw;
                  auto val = *(i_p + tcntr * nInputPlane + c);
                  acc_int32 += val;
                }
              }
            }
            double acc_fp = acc_int32 * 1.0;
            // clamp
            o_p[c] = at::quantize_val<scalar_t>(
                         1.0f / multiplier, qy.q_zero_point(), acc_fp)
                         .val_;
          } // c
        } // ow
      } // oh
    } // od
  });
}

template <typename T>
int64_t do_quantized_bilinear_on_AVX2(
    const typename T::underlying*& pos1,
    typename T::underlying*& pos2,
    int64_t input_height,
    int64_t input_width,
    int64_t output_height,
    int64_t output_width,
    int64_t channels,
    int32_t output_zero_point,
    int32_t input_zero_point,
    float inverse_scale,
    const float h0lambda,
    const float h1lambda,
    const float w0lambda,
    const float w1lambda,
    const int64_t h1p,
    const int64_t w1p) {
  int64_t c = 0;
#if defined(__AVX2__) && !defined(_MSC_VER)
  constexpr auto vec_width = Vec256<T>::size() / 4;
  if (vec_width == 8) {
    for (; c + vec_width <= channels; c += vec_width) {
      Vec256<float> pos1_fp_v[4];
      Vec256<int32_t> pos1_int_v[4];
      pos1_int_v[0] = vec256::convert_to_int32<typename T::underlying>(pos1);
      pos1_int_v[1] = vec256::convert_to_int32<typename T::underlying>(
          pos1 + w1p * channels);
      pos1_int_v[2] = vec256::convert_to_int32<typename T::underlying>(
          pos1 + h1p * input_width * channels);
      pos1_int_v[3] = vec256::convert_to_int32<typename T::underlying>(
          pos1 + (h1p * input_width + w1p) * channels);
      for (int i = 0; i < 4; i++) {
        int32_t pos1_int[vec_width];
        float pos1_fp[vec_width];
        pos1_int_v[i].store(pos1_int);
        vec256::convert(pos1_int, pos1_fp, vec_width);
        pos1_fp_v[i] = Vec256<float>::loadu(pos1_fp, 8);
      }
      Vec256<float> h0lambda_v(h0lambda);
      Vec256<float> h1lambda_v(h1lambda);
      Vec256<float> w0lambda_v(w0lambda);
      Vec256<float> w1lambda_v(w1lambda);
      Vec256<float> input_zero_point_v(input_zero_point);
      Vec256<float> result =
          h0lambda_v * (w0lambda_v * pos1_fp_v[0] + w1lambda_v * pos1_fp_v[1]) +
          h1lambda_v * (w0lambda_v * pos1_fp_v[2] + w1lambda_v * pos1_fp_v[3]) -
          input_zero_point_v;
      float result_fp[vec_width];
      result.store(result_fp);
      at::quantize_vec<T>(
          inverse_scale,
          output_zero_point,
          result_fp,
          reinterpret_cast<T*>(pos2),
          vec_width);
      pos1 += vec_width;
      pos2 += vec_width;
    }
  }
#endif
  return c;
}

void qupsample_bilinear2d_nhwc_kernel(
    Tensor& output,
    const Tensor& input,
    int64_t input_height,
    int64_t input_width,
    int64_t output_height,
    int64_t output_width,
    int64_t nbatch,
    int64_t channels,
    bool align_corners,
    c10::optional<double> scales_h,
    c10::optional<double> scales_w) {
  AT_DISPATCH_QINT_TYPES(
      input.scalar_type(), "upsample_bilinear2d_nhwc", [&]() {
        auto* idata = static_cast<scalar_t*>(input.data_ptr());
        auto* odata = static_cast<scalar_t*>(output.data_ptr());
        float inverse_scale = output.q_scale() / input.q_scale();
        const auto rheight = area_pixel_compute_scale<float>(
            input_height, output_height, align_corners, scales_h);
        const auto rwidth = area_pixel_compute_scale<float>(
            input_width, output_width, align_corners, scales_w);

        for (int64_t b = 0; b < nbatch; ++b) {
          auto* i_p = reinterpret_cast<typename scalar_t::underlying*>(
              idata + b * input_height * input_width * channels);
          auto* o_p = reinterpret_cast<typename scalar_t::underlying*>(
              odata + b * output_height * output_width * channels);

          for (int64_t h2 = 0; h2 < output_height; ++h2) {
            const auto h1r = area_pixel_compute_source_index<float>(
                rheight, h2, align_corners, /*cubic=*/false);

            const int64_t h1 = h1r;
            const int64_t h1p = (h1 < input_height - 1) ? 1 : 0;
            const float h1lambda = h1r - h1;
            const float h0lambda = static_cast<float>(1.) - h1lambda;

            for (int64_t w2 = 0; w2 < output_width; ++w2) {
              const auto w1r = area_pixel_compute_source_index<float>(
                  rwidth, w2, align_corners, /*cubic=*/false);
              const int64_t w1 = w1r;
              const int64_t w1p = (w1 < input_width - 1) ? 1 : 0;

              const float w1lambda = w1r - w1;
              const float w0lambda = static_cast<float>(1.) - w1lambda;

              int64_t c = 0;
              // We use float32 to do the computation
              const typename scalar_t::underlying* pos1 =
                  i_p + (h1 * input_width + w1) * channels;
              typename scalar_t::underlying* pos2 =
                  o_p + (h2 * output_width + w2) * channels;
              // We have to isolate this function out because the VS does not
              // expand the macro correctly.
              c = do_quantized_bilinear_on_AVX2<scalar_t>(
                  pos1,
                  pos2,
                  input_height,
                  input_width,
                  output_height,
                  output_width,
                  channels,
                  output.q_zero_point(),
                  input.q_zero_point(),
                  inverse_scale,
                  h0lambda,
                  h1lambda,
                  w0lambda,
                  w1lambda,
                  h1p,
                  w1p);
              // 1) The following loop handles the remaining channels
              // 2) It also handles the Non-AVX2 path
              for (; c < channels; ++c) {
                float result = h0lambda *
                        (w0lambda * pos1[0] + w1lambda * pos1[w1p * channels]) +
                    h1lambda *
                        (w0lambda * pos1[h1p * input_width * channels] +
                         w1lambda * pos1[(h1p * input_width + w1p) * channels]);
                pos2[0] = at::quantize_val<scalar_t>(
                              inverse_scale,
                              output.q_zero_point(),
                              result - input.q_zero_point())
                              .val_;
                pos1 += 1;
                pos2 += 1;
              } // c
            } // w2
          } // h2
        } // b
      });
}

void qtopk_kernel(Tensor& values,
    Tensor& indices,
    const Tensor& self,
    int64_t k,
    int64_t dim,
    bool largest,
    bool sorted) {
  AT_DISPATCH_QINT_TYPES(self.scalar_type(), "qtopk_cpu", [&] {
    dim_apply(
        {self, values, indices},
        dim,
        [&](int64_t i, TensorList tl) {
          auto tmp_values = tl[0].accessor<scalar_t, 1>();
          auto mode_values = tl[1].accessor<scalar_t, 1>();
          auto mode_indices = tl[2].accessor<int64_t, 1>();

          auto n = tmp_values.size(0);
          auto use_partial_sort = k * 64 <= n;

          using elem_t = std::pair<typename scalar_t::underlying, int64_t>;
          std::vector<elem_t> queue(n);
          for (int64_t j = 0; j < n; j++) {
            queue[j].first = tmp_values[j].val_;
            queue[j].second = j;
          }

          // we want NaN to be sorted as top for numpy compatibility
          if (use_partial_sort) {
            if (largest) {
              std::partial_sort(queue.begin(), queue.begin() + k, queue.end(),
                [](const elem_t& x, const elem_t& y) -> bool {
                  return x.first > y.first;
                });
            } else {
              std::partial_sort(queue.begin(), queue.begin() + k, queue.end(),
                [](const elem_t& x, const elem_t& y) -> bool {
                  return x.first < y.first;
                });
            }
          } else {
            if (largest) {
              std::nth_element(queue.begin(), queue.begin() + k - 1, queue.end(),
                [](const elem_t& x, const elem_t& y) -> bool {
                  return x.first > y.first;
                });
              if (sorted) {
                std::sort(queue.begin(), queue.begin() + k - 1,
                  [](const elem_t& x, const elem_t& y) -> bool {
                    return x.first > y.first;
                  });
              }
            } else {
              std::nth_element(queue.begin(), queue.begin() + k -1, queue.end(),
                [](const elem_t& x, const elem_t& y) -> bool {
                  return x.first < y.first;
                });
              if (sorted) {
                std::sort(queue.begin(), queue.begin() + k -1,
                  [](const elem_t& x, const elem_t& y) -> bool {
                    return x.first < y.first;
                  });
              }
            }
          }

          for (int64_t j = 0; j < k; j++) {
            mode_values[j] = scalar_t(queue[j].first);
            mode_indices[j] = queue[j].second;
          }
        });
  });
}

template <bool ReluFused>
void q_batch_norm_kernel(
    int64_t N,
    int64_t C,
    int64_t HxW,
    int64_t in_zero_point,
    int64_t out_zero_point,
    const Tensor& input,
    const Tensor& a,
    const Tensor& b,
    Tensor& output) {

  AT_DISPATCH_QINT_TYPES(input.scalar_type(), "qbatch_norm", [&]() {
    float* alpha = a.data_ptr<float>();
    float* beta = b.data_ptr<float>();
    scalar_t::underlying* X =
        reinterpret_cast<scalar_t::underlying*>(input.data_ptr());
    scalar_t::underlying* Y = reinterpret_cast<scalar_t::underlying*>(output.data_ptr());

    constexpr int kVLen = 8;
    const int64_t outer_size = N * HxW;
    using Vec = Vec256<scalar_t>;
    // Hoisted variables
    auto in_zp_vec = Vec256<float>(static_cast<float>(in_zero_point));
    auto fake_scale = Vec256<float>(1.0f);
    auto scale_neg_zp_premul = fake_scale * in_zp_vec.neg();
    auto out_zero_point_v = Vec(scalar_t(out_zero_point));

    // TODO replace with TensorIterator implementation once #33166 is fixed.
    for (int64_t i = 0; i < outer_size; ++i) {
      int64_t n = C / (Vec::float_num_vecs() * kVLen) * (Vec::float_num_vecs() * kVLen);
      int64_t r = C % (Vec::float_num_vecs() * kVLen);
      auto* X_ptr = reinterpret_cast<typename scalar_t::underlying*>(X + i * C);
      auto* Y_ptr = reinterpret_cast<typename scalar_t::underlying*>(Y + i * C);

      for (int64_t j = 0; j < n; j += Vec::float_num_vecs() * kVLen) {
        auto vals_q = Vec::loadu(X_ptr + j);
        // Fake scale of 1.0 here, should not affect performance (FMA in place of sub)
        auto vals_dq = vals_q.dequantize(fake_scale, in_zp_vec, scale_neg_zp_premul);
        for (size_t idx = 0; idx < vals_dq.size(); ++idx) {
          auto alpha_v = Vec256<float>::loadu(alpha + j + idx * kVLen);
          auto beta_v = Vec256<float>::loadu(beta + j + idx * kVLen);
          vals_dq[idx] = vec256::fmadd(alpha_v, vals_dq[idx], beta_v);
        }
        // Fake scale again
        auto outputs_q = Vec::quantize(vals_dq, /*output_scale=*/1.0f, out_zero_point, /*inv_output_scale=*/1.0f);
        if (ReluFused) {
          outputs_q = outputs_q.relu(out_zero_point_v);
        }
        outputs_q.store(Y_ptr + j);
      }

      for (int64_t j = 0; j < r; ++j) {
        long quantized_down = out_zero_point +
            lrintf(alpha[n + j] * (X_ptr[n + j] - in_zero_point) +
                        beta[n + j]);
        if (ReluFused) { // static if
          quantized_down = std::max<long>(quantized_down, out_zero_point);
        }
        Y_ptr[n + j] = std::min<long>(
            std::max<long>(quantized_down, std::numeric_limits<scalar_t::underlying>::min()),
            std::numeric_limits<scalar_t::underlying>::max());
      }
    }
});

}

void fake_quantize_tensor_kernel(
    Tensor& output,
    const Tensor& input,
    float sc,
    int64_t z_point,
    int64_t quant_min,
    int64_t quant_max) {
  float inv_scale = 1.0f / sc;
  auto iter = TensorIterator::unary_op(output, input);
  cpu_kernel(iter, [&](float self) -> float {
    return (std::fmin(
                std::fmax(
                    static_cast<int64_t>(
                        std::nearbyint(self * inv_scale + z_point)),
                    quant_min),
                quant_max) -
            z_point) *
        sc;
  });
}

void fake_quantize_grad_tensor_kernel(
    Tensor& input_grad,
    const Tensor& input,
    const Tensor& output_grad,
    float sc,
    int64_t z_point,
    int64_t quant_min,
    int64_t quant_max) {
  float inv_scale = 1.0f / sc;
  auto iter = TensorIterator::binary_op(input_grad, input, output_grad);
  cpu_kernel(iter, [&](float x, float dy) -> float {
    int64_t xq = static_cast<int64_t>(std::nearbyint(x * inv_scale + z_point));
    return dy * (xq >= quant_min && xq <= quant_max);
  });
}

void fake_quant_per_channel_cpu(TensorIterator &iter, int64_t quant_min, int64_t quant_max) {
  cpu_kernel(iter,
    [=](float self, float scale, int64_t zero_point) -> float {
      float inv_scale = 1.0f / scale;
      return (std::fmin(
                std::fmax(
                    static_cast<int64_t>(
                        std::nearbyint(self * inv_scale + zero_point)),
                    quant_min),
                quant_max) -
            zero_point) *
        scale;
    });
}

void fake_quant_grad_per_channel_cpu(TensorIterator &iter, int64_t quant_min, int64_t quant_max) {
  cpu_kernel(iter,
    [=](float x, float dy, float scale, int64_t zero_point) -> float {
      float inv_scale = 1.0f / scale;
      int64_t xq = static_cast<int64_t>(std::nearbyint(x * inv_scale + zero_point));
      return dy * (xq >= quant_min && xq <= quant_max);
    });
}

} // namespace

REGISTER_DISPATCH(qrelu_stub, &qrelu_kernel);
REGISTER_DISPATCH(qrelu6_stub, &qrelu6_kernel);
REGISTER_DISPATCH(qrelu_leaky_stub, &leaky_qrelu_out_kernel);
REGISTER_DISPATCH(qsigmoid_stub, &qsigmoid_kernel);
REGISTER_DISPATCH(qclamp_stub, &qclamp_kernel);
REGISTER_DISPATCH(qtanh_stub, &qtanh_kernel);
<<<<<<< HEAD
REGISTER_DISPATCH(qgelu_stub, &qgelu_kernel);
=======
REGISTER_DISPATCH(qelu_stub, &qelu_kernel);
>>>>>>> f9f84243
REGISTER_DISPATCH(qadd_relu_stub, &qadd_kernel<true>);
REGISTER_DISPATCH(qadd_stub, &qadd_kernel<false>);
REGISTER_DISPATCH(qmul_relu_stub, &qmul_kernel<true>);
REGISTER_DISPATCH(qmul_stub, &qmul_kernel<false>);
REGISTER_DISPATCH(qmaxpool_2d_nhwc_stub, &qmaxpool_2d_nhwc_kernel);
REGISTER_DISPATCH(
    qadaptive_avg_pool2d_nhwc_stub,
    &qadaptive_avg_pool2d_nhwc_kernel);
REGISTER_DISPATCH(qavg_pool2d_nhwc_stub, &qavg_pool2d_nhwc_kernel);
REGISTER_DISPATCH(qavg_pool3d_nhwc_stub, &qavg_pool3d_nhwc_kernel);
REGISTER_DISPATCH(
    qupsample_bilinear2d_nhwc_stub,
    &qupsample_bilinear2d_nhwc_kernel);
REGISTER_DISPATCH(qcat_nhwc_stub, &qcat_nhwc_kernel<false>);
REGISTER_DISPATCH(qcat_relu_nhwc_stub, &qcat_nhwc_kernel<true>);
REGISTER_DISPATCH(qtopk_stub, &qtopk_kernel);
REGISTER_DISPATCH(qbatch_norm_stub, &q_batch_norm_kernel<false>);
REGISTER_DISPATCH(fake_quant_tensor_stub, &fake_quantize_tensor_kernel);
REGISTER_DISPATCH(fake_quant_grad_tensor_stub, &fake_quantize_grad_tensor_kernel);
REGISTER_DISPATCH(fake_quant_per_channel_stub, &fake_quant_per_channel_cpu);
REGISTER_DISPATCH(fake_quant_grad_per_channel_stub, &fake_quant_grad_per_channel_cpu);

} // namespace native
} // namespace at<|MERGE_RESOLUTION|>--- conflicted
+++ resolved
@@ -394,7 +394,74 @@
   });
 }
 
-<<<<<<< HEAD
+void qelu_kernel(const Tensor& qx, Scalar alpha, Tensor& qy) {
+
+  int64_t i_zp = qx.q_zero_point();
+  float i_scale = qx.q_scale();
+
+  // In a future PR, we can improve on output scale and zero_point
+  // selection.
+  int64_t o_zp = qy.q_zero_point();
+  float o_scale = qy.q_scale();
+  float inv_o_scale = 1.0 / o_scale;
+
+  float alpha_float = alpha.to<float>();
+
+  AT_DISPATCH_QINT_TYPES(qx.scalar_type(), "qelu_kernel", [&] {
+
+    auto iter = TensorIterator::unary_op(qy, qx);
+
+    // vectorized
+    using Vec = Vec256<float>;
+    using qVec = Vec256<scalar_t>;
+
+    Vec zero_vec = Vec(0.0f);
+    Vec one_vec = Vec(1.0f);
+    Vec alpha_vec = Vec(alpha_float);
+    Vec i_scale_vec = Vec(i_scale);
+    Vec i_zero_point_vec = Vec((float)i_zp);
+    Vec i_scale_neg_zp_premul_vec = i_scale_vec * i_zero_point_vec.neg();
+
+    cpu_kernel_vec(
+      iter,
+      [&](scalar_t value_qx) -> scalar_t {
+        // dequantize
+        const auto x = at::dequantize_val(i_scale, i_zp, value_qx);
+        // ELU
+        const auto y = x >= 0
+          ? x
+          : (alpha_float * (std::exp(x) - 1));
+        // quantize
+        return at::quantize_val<scalar_t>(o_scale, o_zp, y);
+      },
+      [&](qVec value_qx) -> qVec {
+        // dequantize
+        auto dx_vec_vec = value_qx.dequantize(i_scale_vec, i_zero_point_vec,
+                                            i_scale_neg_zp_premul_vec);
+        for (int idx = 0; idx < dx_vec_vec.size(); idx++) {
+
+          // quickly check if any elements are below zero
+          auto cmp_to_zero = dx_vec_vec[idx] > zero_vec;
+
+          if (cmp_to_zero.zero_mask()) {
+
+            Vec dx_vec_copy_neg_elu = dx_vec_vec[idx] * one_vec;
+            // calculate the negative part of ELU on the copy
+            dx_vec_copy_neg_elu = dx_vec_copy_neg_elu.exp();
+            dx_vec_copy_neg_elu = dx_vec_copy_neg_elu - one_vec;
+            dx_vec_copy_neg_elu = dx_vec_copy_neg_elu * alpha_vec;
+            // blend
+            dx_vec_vec[idx] = Vec::blendv(dx_vec_copy_neg_elu, dx_vec_vec[idx],
+                                        dx_vec_vec[idx] > zero_vec);
+          }
+        }
+        // quantize
+        return qVec::quantize(dx_vec_vec, o_scale, o_zp, inv_o_scale);
+      }
+    );
+  });
+}
+
 void qgelu_kernel(const Tensor& qx, Tensor& qy) {
   float i_scale = qx.q_scale();
   int64_t i_zero_point = qx.q_zero_point();
@@ -415,40 +482,10 @@
     const Vec kAlphaVec(M_SQRT1_2);
     const Vec kOneVec(1);
     const Vec kPointFiveVec(0.5);
-=======
-void qelu_kernel(const Tensor& qx, Scalar alpha, Tensor& qy) {
-
-  int64_t i_zp = qx.q_zero_point();
-  float i_scale = qx.q_scale();
-
-  // In a future PR, we can improve on output scale and zero_point
-  // selection.
-  int64_t o_zp = qy.q_zero_point();
-  float o_scale = qy.q_scale();
-  float inv_o_scale = 1.0 / o_scale;
-
-  float alpha_float = alpha.to<float>();
-
-  AT_DISPATCH_QINT_TYPES(qx.scalar_type(), "qelu_kernel", [&] {
-
-    auto iter = TensorIterator::unary_op(qy, qx);
-
-    // vectorized
-    using Vec = Vec256<float>;
-    using qVec = Vec256<scalar_t>;
-
-    Vec zero_vec = Vec(0.0f);
-    Vec one_vec = Vec(1.0f);
-    Vec alpha_vec = Vec(alpha_float);
-    Vec i_scale_vec = Vec(i_scale);
-    Vec i_zero_point_vec = Vec((float)i_zp);
-    Vec i_scale_neg_zp_premul_vec = i_scale_vec * i_zero_point_vec.neg();
->>>>>>> f9f84243
 
     cpu_kernel_vec(
       iter,
       [&](scalar_t value_qx) -> scalar_t {
-<<<<<<< HEAD
         const auto x = at::dequantize_val(i_scale, i_zero_point, value_qx);
         // GELU
         const float y = x * 0.5f * (1.0f + std::erf(x * M_SQRT1_2));
@@ -466,43 +503,6 @@
         return qVec::quantize(retvals, o_scale, o_zero_point, inv_o_scale);
       }
     );
-=======
-        // dequantize
-        const auto x = at::dequantize_val(i_scale, i_zp, value_qx);
-        // ELU
-        const auto y = x >= 0
-          ? x
-          : (alpha_float * (std::exp(x) - 1));
-        // quantize
-        return at::quantize_val<scalar_t>(o_scale, o_zp, y);
-      },
-      [&](qVec value_qx) -> qVec {
-        // dequantize
-        auto dx_vec_vec = value_qx.dequantize(i_scale_vec, i_zero_point_vec,
-                                            i_scale_neg_zp_premul_vec);
-        for (int idx = 0; idx < dx_vec_vec.size(); idx++) {
-
-          // quickly check if any elements are below zero
-          auto cmp_to_zero = dx_vec_vec[idx] > zero_vec;
-
-          if (cmp_to_zero.zero_mask()) {
-
-            Vec dx_vec_copy_neg_elu = dx_vec_vec[idx] * one_vec;
-            // calculate the negative part of ELU on the copy
-            dx_vec_copy_neg_elu = dx_vec_copy_neg_elu.exp();
-            dx_vec_copy_neg_elu = dx_vec_copy_neg_elu - one_vec;
-            dx_vec_copy_neg_elu = dx_vec_copy_neg_elu * alpha_vec;
-            // blend
-            dx_vec_vec[idx] = Vec::blendv(dx_vec_copy_neg_elu, dx_vec_vec[idx],
-                                        dx_vec_vec[idx] > zero_vec);
-          }
-        }
-        // quantize
-        return qVec::quantize(dx_vec_vec, o_scale, o_zp, inv_o_scale);
-      }
-    );
-
->>>>>>> f9f84243
   });
 }
 
@@ -1439,11 +1439,8 @@
 REGISTER_DISPATCH(qsigmoid_stub, &qsigmoid_kernel);
 REGISTER_DISPATCH(qclamp_stub, &qclamp_kernel);
 REGISTER_DISPATCH(qtanh_stub, &qtanh_kernel);
-<<<<<<< HEAD
+REGISTER_DISPATCH(qelu_stub, &qelu_kernel);
 REGISTER_DISPATCH(qgelu_stub, &qgelu_kernel);
-=======
-REGISTER_DISPATCH(qelu_stub, &qelu_kernel);
->>>>>>> f9f84243
 REGISTER_DISPATCH(qadd_relu_stub, &qadd_kernel<true>);
 REGISTER_DISPATCH(qadd_stub, &qadd_kernel<false>);
 REGISTER_DISPATCH(qmul_relu_stub, &qmul_kernel<true>);
