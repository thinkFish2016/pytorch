#pragma once

#include <unordered_map>
#include <unordered_set>
#include <vector>

#include <torch/csrc/WindowsTorchApiMacro.h>

namespace torch {
namespace jit {
namespace tensorexpr {

class Expr;
class Var;
class Tensor;
class Function;
class Stmt;
class For;
class Block;
class Store;
class Range;

class TORCH_API LoopNest {
 public:
  LoopNest(const std::vector<Tensor*>& output_tensors);
  Stmt* root_stmt() const {
    return root_stmt_;
  }

  std::vector<For*> getLoopStmtsFor(Tensor*) const;
  Stmt* getLoopBodyFor(Tensor*) const;
  bool hasLoopBodyFor(Tensor*) const;

  void vectorize(Stmt*);
  void computeInline(Stmt* s);
  void computeInlineWithRandom(Stmt* s);
  void prepareForCodegen();
  void splitWithTail(For* f, int factor, For** outer, For** inner, For** tail);
  void splitWithMask(For* f, int factor, For** outer, For** inner);

  void setGPUBlockIndex(For* f, int idx);
  void setGPUThreadIndex(For* f, int idx);

  void computeAt(Stmt* s, For* at);

 private:
  std::vector<Tensor*> findAllNeededTensors(
      const std::vector<Tensor*>& tensors);
  Stmt* lowerToStmt(Tensor* t);
  Stmt* insertAllocFree(Stmt* stmt);

  std::unordered_set<Function*> inlined_functions_;
  std::unordered_set<Function*> inlined_random_functions_;
  std::unordered_map<Tensor*, Stmt*> tensor_to_stmt_;
  std::unordered_map<Stmt*, Tensor*> stmt_to_tensor_;
  Stmt* root_stmt_;

  std::unordered_set<Tensor*> output_tensors_;
  std::unordered_set<Tensor*> intermediate_tensors_;
};

<<<<<<< HEAD
=======
TORCH_API Stmt* FlattenIndexes(Stmt* s);

// represent a range [start, stop)
class Range {
 public:
  Range() {}
  Range(const Expr* start, const Expr* stop) : start_(start), stop_(stop) {}
  const Expr* start() const {
    return start_;
  }
  const Expr* stop() const {
    return stop_;
  }

 private:
  const Expr* start_;
  const Expr* stop_;
};

>>>>>>> 359cb610
} // namespace tensorexpr
} // namespace jit
} // namespace torch<|MERGE_RESOLUTION|>--- conflicted
+++ resolved
@@ -59,28 +59,8 @@
   std::unordered_set<Tensor*> intermediate_tensors_;
 };
 
-<<<<<<< HEAD
-=======
 TORCH_API Stmt* FlattenIndexes(Stmt* s);
 
-// represent a range [start, stop)
-class Range {
- public:
-  Range() {}
-  Range(const Expr* start, const Expr* stop) : start_(start), stop_(stop) {}
-  const Expr* start() const {
-    return start_;
-  }
-  const Expr* stop() const {
-    return stop_;
-  }
-
- private:
-  const Expr* start_;
-  const Expr* stop_;
-};
-
->>>>>>> 359cb610
 } // namespace tensorexpr
 } // namespace jit
 } // namespace torch